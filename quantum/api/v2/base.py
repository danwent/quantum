--- conflicted
+++ resolved
@@ -15,13 +15,9 @@
 
 import logging
 
-<<<<<<< HEAD
 from quantum.api import api_common
 from quantum.api.v2 import views
-
-=======
 from quantum.common import utils
->>>>>>> e6e0196e
 
 LOG = logging.getLogger(__name__)
 XML_NS_V20 = 'http://openstack.org/quantum/api/v2.0'
