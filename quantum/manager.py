--- conflicted
+++ resolved
@@ -44,17 +44,6 @@
 
 
 class QuantumManager(object):
-<<<<<<< HEAD
-
-    def __init__(self, config=None):
-        if config == None:
-            self.configuration_file = find_config(
-                os.path.abspath(os.path.dirname(__file__)))
-        else:
-            self.configuration_file = config
-        plugin_location = utils.getPluginFromConfig(self.configuration_file)
-        plugin_klass = utils.import_class(plugin_location)
-=======
     def __init__(self, options=None, config_file=None):
         if config_file == None:
             self.configuration_file = find_config(
@@ -69,7 +58,6 @@
                 utils.get_plugin_from_config(self.configuration_file)
         LOG.debug("Plugin location:%s", options['plugin_provider'])
         plugin_klass = utils.import_class(options['plugin_provider'])
->>>>>>> 7e8ae4a4
         if not issubclass(plugin_klass, QuantumPluginBase):
             raise Exception("Configured Quantum plug-in " \
                             "didn't pass compatibility test")
